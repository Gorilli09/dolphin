// Copyright (C) 2003 Dolphin Project.

// This program is free software: you can redistribute it and/or modify
// it under the terms of the GNU General Public License as published by
// the Free Software Foundation, version 2.0.

// This program is distributed in the hope that it will be useful,
// but WITHOUT ANY WARRANTY; without even the implied warranty of
// MERCHANTABILITY or FITNESS FOR A PARTICULAR PURPOSE.  See the
// GNU General Public License 2.0 for more details.

// A copy of the GPL 2.0 should have been included with the program.
// If not, see http://www.gnu.org/licenses/

// Official SVN repository and contact information can be found at
// http://code.google.com/p/dolphin-emu/

#include "Globals.h"
#include "Thread.h"
#include "Atomic.h"

#include <vector>
#include <cmath>
#include <cstdio>

#include "GLUtil.h"

#include "FileUtil.h"

#ifdef _WIN32
#include <mmsystem.h>
#endif

#include "CommonPaths.h"
#include "VideoConfig.h"
#include "Statistics.h"
#include "ImageWrite.h"
#include "PixelEngine.h"
#include "Render.h"
#include "OpcodeDecoding.h"
#include "BPStructs.h"
#include "TextureCache.h"
#include "RasterFont.h"
#include "VertexShaderGen.h"
#include "DLCache.h"
#include "PixelShaderCache.h"
#include "PixelShaderManager.h"
#include "ProgramShaderCache.h"
#include "VertexShaderCache.h"
#include "VertexShaderManager.h"
#include "VertexLoaderManager.h"
#include "VertexLoader.h"
#include "PostProcessing.h"
#include "TextureConverter.h"
#include "OnScreenDisplay.h"
#include "Timer.h"
#include "StringUtil.h"
#include "FramebufferManager.h"
#include "Fifo.h"
#include "Debugger.h"
#include "Core.h"
#include "Movie.h"
#include "Host.h"
#include "BPFunctions.h"
#include "FPSCounter.h"
<<<<<<< HEAD
#include "ConfigManager.h"
=======
#include "VertexManager.h"
>>>>>>> 1919a458

#include "main.h" // Local
#ifdef _WIN32
#include "EmuWindow.h"
#endif
#if defined _WIN32 || defined HAVE_LIBAV
#include "AVIDump.h"
#endif

#if defined(HAVE_WX) && HAVE_WX
#include <wx/image.h>
#endif



void VideoConfig::UpdateProjectionHack()
{
	::UpdateProjectionHack(g_Config.iPhackvalue, g_Config.sPhackvalue);
}


#if defined(HAVE_WX) && HAVE_WX
// Screenshot thread struct
typedef struct
{
	int W, H;
	std::string filename;
	wxImage *img;
} ScrStrct;
#endif


int OSDInternalW, OSDInternalH;

namespace OGL
{

// Declarations and definitions
// ----------------------------
static int s_fps = 0;
static GLuint s_ShowEFBCopyRegions_VBO = 0;
static GLuint s_ShowEFBCopyRegions_VAO = 0;
static FRAGMENTSHADER s_ShowEFBCopyRegions_PS;
static VERTEXSHADER s_ShowEFBCopyRegions_VS;

static RasterFont* s_pfont = NULL;

// 1 for no MSAA. Use s_MSAASamples > 1 to check for MSAA.
static int s_MSAASamples = 1;
static int s_MSAACoverageSamples = 0;
static int s_LastMultisampleMode = 0;

static bool s_bHaveCoverageMSAA = false;
static u32 s_blendMode;

#if defined(HAVE_WX) && HAVE_WX
static std::thread scrshotThread;
#endif

// EFB cache related
static const u32 EFB_CACHE_RECT_SIZE = 64; // Cache 64x64 blocks.
static const u32 EFB_CACHE_WIDTH = (EFB_WIDTH + EFB_CACHE_RECT_SIZE - 1) / EFB_CACHE_RECT_SIZE; // round up
static const u32 EFB_CACHE_HEIGHT = (EFB_HEIGHT + EFB_CACHE_RECT_SIZE - 1) / EFB_CACHE_RECT_SIZE;
static bool s_efbCacheValid[2][EFB_CACHE_WIDTH * EFB_CACHE_HEIGHT];
static std::vector<u32> s_efbCache[2][EFB_CACHE_WIDTH * EFB_CACHE_HEIGHT]; // 2 for PEEK_Z and PEEK_COLOR

static const GLenum glSrcFactors[8] =
{
	GL_ZERO,
	GL_ONE,
	GL_DST_COLOR,
	GL_ONE_MINUS_DST_COLOR,
	GL_SRC_ALPHA,
	GL_ONE_MINUS_SRC_ALPHA, // NOTE: If dual-source blending is enabled, use SRC1_ALPHA
	GL_DST_ALPHA,
	GL_ONE_MINUS_DST_ALPHA
};

static const GLenum glDestFactors[8] = {
	GL_ZERO,
	GL_ONE,
	GL_SRC_COLOR,
	GL_ONE_MINUS_SRC_COLOR,
	GL_SRC_ALPHA,
	GL_ONE_MINUS_SRC_ALPHA, // NOTE: If dual-source blending is enabled, use SRC1_ALPHA
	GL_DST_ALPHA,
	GL_ONE_MINUS_DST_ALPHA
};

static const GLenum glCmpFuncs[8] = {
	GL_NEVER,
	GL_LESS,
	GL_EQUAL,
	GL_LEQUAL,
	GL_GREATER,
	GL_NOTEQUAL,
	GL_GEQUAL,
	GL_ALWAYS
};

static const GLenum glLogicOpCodes[16] = {
	GL_CLEAR,
	GL_AND,
	GL_AND_REVERSE,
	GL_COPY,
	GL_AND_INVERTED,
	GL_NOOP,
	GL_XOR,
	GL_OR,
	GL_NOR,
	GL_EQUIV,
	GL_INVERT,
	GL_OR_REVERSE,
	GL_COPY_INVERTED,
	GL_OR_INVERTED,
	GL_NAND,
	GL_SET
};

int GetNumMSAASamples(int MSAAMode)
{
	switch (MSAAMode)
	{
		case MULTISAMPLE_OFF:
			return 1;

		case MULTISAMPLE_2X:
			return 2;

		case MULTISAMPLE_4X:
		case MULTISAMPLE_CSAA_8X:
		case MULTISAMPLE_CSAA_16X:
			return 4;

		case MULTISAMPLE_8X:
		case MULTISAMPLE_CSAA_8XQ:
		case MULTISAMPLE_CSAA_16XQ:
			return 8;

		default:
			return 1;
	}
}

int GetNumMSAACoverageSamples(int MSAAMode)
{
	if (!s_bHaveCoverageMSAA)
		return 0;

	switch (g_ActiveConfig.iMultisampleMode)
	{
		case MULTISAMPLE_CSAA_8X:
		case MULTISAMPLE_CSAA_8XQ:
			return 8;

		case MULTISAMPLE_CSAA_16X:
		case MULTISAMPLE_CSAA_16XQ:
			return 16;

		default:
			return 0;
	}
}

// Init functions
Renderer::Renderer()
{
	OSDInternalW = 0;
	OSDInternalH = 0;

	s_fps=0;
	s_ShowEFBCopyRegions_VBO = 0;
	s_blendMode = 0;
	InitFPSCounter();

	// Look for required extensions.
	const char *ptoken = (const char*)glGetString(GL_EXTENSIONS);
	if (!ptoken)
	{
		PanicAlert("Your OpenGL Driver seems to be not working.\n"
				"Please make sure your drivers are up-to-date and\n"
				"that your video hardware is OpenGL 2.x compatible.");
		return;	// TODO: fail
	}

	INFO_LOG(VIDEO, "Supported OpenGL Extensions:");
	INFO_LOG(VIDEO, "%s", ptoken);  // write to the log file
	INFO_LOG(VIDEO, "\n");

	OSD::AddMessage(StringFromFormat("Video Info: %s, %s, %s",
				glGetString(GL_VENDOR),
				glGetString(GL_RENDERER),
				glGetString(GL_VERSION)).c_str(), 5000);

	bool bSuccess = true;
	GLint numvertexattribs = 0;
	glGetIntegerv(GL_MAX_VERTEX_ATTRIBS, &numvertexattribs);
	if (numvertexattribs < 11)
	{
		ERROR_LOG(VIDEO, "GPU: OGL ERROR: Number of attributes %d not enough.\n"
				"GPU: Does your video card support OpenGL 2.x?",
				numvertexattribs);
		bSuccess = false;
	}

	// Init extension support.
	if (glewInit() != GLEW_OK)
	{
		ERROR_LOG(VIDEO, "glewInit() failed! Does your video card support OpenGL 2.x?");
		return;	// TODO: fail
	}

	if (!GLEW_EXT_secondary_color)
	{
		ERROR_LOG(VIDEO, "GPU: OGL ERROR: Need GL_EXT_secondary_color.\n"
				"GPU: Does your video card support OpenGL 2.x?");
		bSuccess = false;
	}

	if (!GLEW_ARB_framebuffer_object)
	{
		ERROR_LOG(VIDEO, "GPU: ERROR: Need GL_ARB_framebufer_object for multiple render targets.\n"
				"GPU: Does your video card support OpenGL 3.0?");
		bSuccess = false;
	}

	if (!GLEW_ARB_vertex_array_object)
	{
		ERROR_LOG(VIDEO, "GPU: OGL ERROR: Need GL_ARB_vertex_array_object.\n"
				"GPU: Does your video card support OpenGL 3.0?");
		bSuccess = false;
	}
	
	if (!GLEW_ARB_map_buffer_range)
	{
		ERROR_LOG(VIDEO, "GPU: OGL ERROR: Need GL_ARB_map_buffer_range.\n"
				"GPU: Does your video card support OpenGL 3.0?");
		bSuccess = false;
	}

	if (!GLEW_ARB_draw_elements_base_vertex)
	{
		ERROR_LOG(VIDEO, "GPU: OGL ERROR: Need GL_ARB_draw_elements_base_vertex.\n"
				"GPU: Does your video card support OpenGL 3.2?");
		bSuccess = false;
	}

	s_bHaveCoverageMSAA = strstr(ptoken, "GL_NV_framebuffer_multisample_coverage") != NULL;

	if (glewIsSupported("GL_ARB_blend_func_extended"))
		g_Config.backend_info.bSupportsDualSourceBlend = true;
	if (glewIsSupported("GL_ARB_uniform_buffer_object"))
		g_Config.backend_info.bSupportsGLSLUBO = true;
	if (glewIsSupported("GL_ARB_get_program_binary"))
		g_Config.backend_info.bSupportsGLSLCache = true;
		
		UpdateActiveConfig();
		OSD::AddMessage(StringFromFormat("Supports Blending: %s UBOs: %s Cache: %s",
				g_ActiveConfig.backend_info.bSupportsDualSourceBlend ? "True" : "False",
				g_ActiveConfig.backend_info.bSupportsGLSLUBO ? "True" : "False",
				g_ActiveConfig.backend_info.bSupportsGLSLCache ? "True" : "False").c_str(), 5000);
			
	s_LastMultisampleMode = g_ActiveConfig.iMultisampleMode;
	s_MSAASamples = GetNumMSAASamples(s_LastMultisampleMode);
	s_MSAACoverageSamples = GetNumMSAACoverageSamples(s_LastMultisampleMode);

	if (!bSuccess)
		return;	// TODO: fail

	// Decide frambuffer size
	s_backbuffer_width = (int)GLInterface->GetBackBufferWidth();
	s_backbuffer_height = (int)GLInterface->GetBackBufferHeight();

	// Handle VSync on/off
#ifdef __APPLE__
	int swapInterval = g_ActiveConfig.bVSync ? 1 : 0;
#if defined USE_WX && USE_WX
	NSOpenGLContext *ctx = GLWin.glCtxt->GetWXGLContext();
#else
	NSOpenGLContext *ctx = GLWin.cocoaCtx;
#endif
	[ctx setValues: &swapInterval forParameter: NSOpenGLCPSwapInterval];
#elif defined _WIN32
	if (WGLEW_EXT_swap_control)
		wglSwapIntervalEXT(g_ActiveConfig.bVSync ? 1 : 0);
	else
		ERROR_LOG(VIDEO, "No support for SwapInterval (framerate clamped to monitor refresh rate).");
#elif defined(HAVE_X11) && HAVE_X11
	if (glXSwapIntervalSGI)
		glXSwapIntervalSGI(g_ActiveConfig.bVSync ? 1 : 0);
	else
		ERROR_LOG(VIDEO, "No support for SwapInterval (framerate clamped to monitor refresh rate).");
#endif

	// check the max texture width and height
	GLint max_texture_size;
	glGetIntegerv(GL_MAX_TEXTURE_SIZE, (GLint *)&max_texture_size);
	if (max_texture_size < 1024)
		ERROR_LOG(VIDEO, "GL_MAX_TEXTURE_SIZE too small at %i - must be at least 1024.",
				max_texture_size);

	if (GL_REPORT_ERROR() != GL_NO_ERROR)
		bSuccess = false;

	if (glDrawBuffers == NULL && !GLEW_ARB_draw_buffers)
		glDrawBuffers = glDrawBuffersARB;

	if (!GLEW_ARB_texture_non_power_of_two)
		WARN_LOG(VIDEO, "ARB_texture_non_power_of_two not supported.");

	// TODO: Move these somewhere else?
	FramebufferManagerBase::SetLastXfbWidth(MAX_XFB_WIDTH);
	FramebufferManagerBase::SetLastXfbHeight(MAX_XFB_HEIGHT);

	UpdateDrawRectangle(s_backbuffer_width, s_backbuffer_height);

	s_LastEFBScale = g_ActiveConfig.iEFBScale;
	CalculateTargetSize(s_backbuffer_width, s_backbuffer_height);

	// Because of the fixed framebuffer size we need to disable the resolution
	// options while running
	g_Config.bRunning = true;

	if (GL_REPORT_ERROR() != GL_NO_ERROR)
		bSuccess = false;

	// Initialize the FramebufferManager
	g_framebuffer_manager = new FramebufferManager(s_target_width, s_target_height,
			s_MSAASamples, s_MSAACoverageSamples);

	glDrawBuffer(GL_COLOR_ATTACHMENT0);

	if (GL_REPORT_ERROR() != GL_NO_ERROR)
		bSuccess = false;

	s_pfont = new RasterFont();
	
	PixelShaderCache::CompilePixelShader(s_ShowEFBCopyRegions_PS,
		"#version 130\n"
		"in vec4 c;\n"
		"out vec4 ocol0;\n"
		"void main(void) {\n"
		"	ocol0 = c;\n"
		"}\n"
	);
	VertexShaderCache::CompileVertexShader(s_ShowEFBCopyRegions_VS,
		"#version 130\n"
		"in vec2 rawpos;\n"
		"in vec3 color0;\n"
		"out vec4 c;\n"
		"void main(void) {\n"
		"	gl_Position = vec4(rawpos,0,1);\n"
		"	c = vec4(color0, 1.0);\n"
		"}\n"
	);
	
	// creating buffers
	glGenBuffers(1, &s_ShowEFBCopyRegions_VBO);
	glGenVertexArrays(1, &s_ShowEFBCopyRegions_VAO);
	glBindBuffer(GL_ARRAY_BUFFER, s_ShowEFBCopyRegions_VBO);
	glBindVertexArray( s_ShowEFBCopyRegions_VAO );
	glEnableVertexAttribArray(SHADER_POSITION_ATTRIB);
	glVertexAttribPointer(SHADER_POSITION_ATTRIB, 2, GL_FLOAT, 0, sizeof(GLfloat)*5, NULL);
	glEnableVertexAttribArray(SHADER_COLOR0_ATTRIB);
	glVertexAttribPointer(SHADER_COLOR0_ATTRIB, 3, GL_FLOAT, 0, sizeof(GLfloat)*5, (GLfloat*)NULL+2);

	// TODO: this after merging with graphic_update
	glBindVertexArray(0);
	glBindBuffer(GL_ARRAY_BUFFER, 0);
	
	glStencilFunc(GL_ALWAYS, 0, 0);
	glBlendFunc(GL_ONE, GL_ONE);

	glViewport(0, 0, GetTargetWidth(), GetTargetHeight()); // Reset The Current Viewport

	glShadeModel(GL_SMOOTH);
	glClearColor(0.0f, 0.0f, 0.0f, 1.0f);
	glClearDepth(1.0f);
	glEnable(GL_DEPTH_TEST);
	glDepthFunc(GL_LEQUAL);

	glPixelStorei(GL_UNPACK_ALIGNMENT, 4);  // 4-byte pixel alignment

	glDisable(GL_STENCIL_TEST);
	glEnable(GL_SCISSOR_TEST);

	glScissor(0, 0, GetTargetWidth(), GetTargetHeight());
	glBlendColor(0, 0, 0, 0.5f);
	glClearDepth(1.0f);

	UpdateActiveConfig();

	//return GL_REPORT_ERROR() == GL_NO_ERROR && bSuccess;
	return;
}

Renderer::~Renderer()
{
	g_Config.bRunning = false;
	UpdateActiveConfig();
	
	glDeleteBuffers(1, &s_ShowEFBCopyRegions_VBO);
	glDeleteVertexArrays(1, &s_ShowEFBCopyRegions_VAO);
	s_ShowEFBCopyRegions_VBO = 0;
	
	delete s_pfont;
	s_pfont = 0;
	s_ShowEFBCopyRegions_PS.Destroy();
	s_ShowEFBCopyRegions_VS.Destroy();

#if defined(HAVE_WX) && HAVE_WX
	if (scrshotThread.joinable())
		scrshotThread.join();
#endif

	delete g_framebuffer_manager;
}

// Create On-Screen-Messages
void Renderer::DrawDebugInfo()
{
	// Reset viewport for drawing text
	glViewport(0, 0, GLInterface->GetBackBufferWidth(), GLInterface->GetBackBufferHeight());
	// Draw various messages on the screen, like FPS, statistics, etc.
	char debugtext_buffer[8192];
	char *p = debugtext_buffer;
	p[0] = 0;

	if (g_ActiveConfig.bShowFPS)
		p+=sprintf(p, "FPS: %d\n", s_fps);

	if (SConfig::GetInstance().m_ShowLag)
		p+=sprintf(p, "Lag: %llu\n", Movie::g_currentLagCount);

	if (g_ActiveConfig.bShowInputDisplay)
		p+=sprintf(p, "%s", Movie::GetInputDisplay().c_str());

	if (g_ActiveConfig.bShowEFBCopyRegions)
	{
		// Store Line Size
		GLfloat lSize;
		glGetFloatv(GL_LINE_WIDTH, &lSize);

		// Set Line Size
		glLineWidth(3.0f);

		// 2*Coords + 3*Color
		glBindBuffer(GL_ARRAY_BUFFER, s_ShowEFBCopyRegions_VBO);
		glBufferData(GL_ARRAY_BUFFER, stats.efb_regions.size() * sizeof(GLfloat) * (2+3)*2*6, NULL, GL_STREAM_DRAW);
		GLfloat *Vertices = (GLfloat*)glMapBuffer(GL_ARRAY_BUFFER, GL_WRITE_ONLY);

		// Draw EFB copy regions rectangles
		int a = 0;
		GLfloat color[3] = {0.0f, 1.0f, 1.0f};
		
		for (std::vector<EFBRectangle>::const_iterator it = stats.efb_regions.begin();
			it != stats.efb_regions.end(); ++it)
		{
			GLfloat halfWidth = EFB_WIDTH / 2.0f;
			GLfloat halfHeight = EFB_HEIGHT / 2.0f;
			GLfloat x =  (GLfloat) -1.0f + ((GLfloat)it->left / halfWidth);
			GLfloat y =  (GLfloat) 1.0f - ((GLfloat)it->top / halfHeight);
			GLfloat x2 = (GLfloat) -1.0f + ((GLfloat)it->right / halfWidth);
			GLfloat y2 = (GLfloat) 1.0f - ((GLfloat)it->bottom / halfHeight);

			Vertices[a++] = x;
			Vertices[a++] = y;
			Vertices[a++] = color[0];
			Vertices[a++] = color[1];
			Vertices[a++] = color[2];
			
			Vertices[a++] = x2;
			Vertices[a++] = y;
			Vertices[a++] = color[0];
			Vertices[a++] = color[1];
			Vertices[a++] = color[2];
			
			
			Vertices[a++] = x2;
			Vertices[a++] = y;
			Vertices[a++] = color[0];
			Vertices[a++] = color[1];
			Vertices[a++] = color[2];
			
			Vertices[a++] = x2;
			Vertices[a++] = y2;
			Vertices[a++] = color[0];
			Vertices[a++] = color[1];
			Vertices[a++] = color[2];
			
			
			Vertices[a++] = x2;
			Vertices[a++] = y2;
			Vertices[a++] = color[0];
			Vertices[a++] = color[1];
			Vertices[a++] = color[2];
			
			Vertices[a++] = x;
			Vertices[a++] = y2;
			Vertices[a++] = color[0];
			Vertices[a++] = color[1];
			Vertices[a++] = color[2];
			
			
			Vertices[a++] = x;
			Vertices[a++] = y2;
			Vertices[a++] = color[0];
			Vertices[a++] = color[1];
			Vertices[a++] = color[2];
			
			Vertices[a++] = x;
			Vertices[a++] = y;
			Vertices[a++] = color[0];
			Vertices[a++] = color[1];
			Vertices[a++] = color[2];
			
			
			Vertices[a++] = x;
			Vertices[a++] = y;
			Vertices[a++] = color[0];
			Vertices[a++] = color[1];
			Vertices[a++] = color[2];
			
			Vertices[a++] = x2;
			Vertices[a++] = y2;
			Vertices[a++] = color[0];
			Vertices[a++] = color[1];
			Vertices[a++] = color[2];
			
			
			Vertices[a++] = x2;
			Vertices[a++] = y;
			Vertices[a++] = color[0];
			Vertices[a++] = color[1];
			Vertices[a++] = color[2];
			
			Vertices[a++] = x;
			Vertices[a++] = y2;
			Vertices[a++] = color[0];
			Vertices[a++] = color[1];
			Vertices[a++] = color[2];
			
			// TO DO: build something nicer here
			GLfloat temp = color[0];
			color[0] = color[1];
			color[1] = color[2];
			color[2] = temp;
		}
		glUnmapBuffer(GL_ARRAY_BUFFER);
		
		ProgramShaderCache::SetBothShaders(s_ShowEFBCopyRegions_PS.glprogid, s_ShowEFBCopyRegions_VS.glprogid);
		glBindVertexArray( s_ShowEFBCopyRegions_VAO );
		glDrawArrays(GL_LINES, 0, stats.efb_regions.size() * 2*6);
		
		// TODO: this after merging with graphic_update
		glBindVertexArray(0);
		glBindBuffer(GL_ARRAY_BUFFER, 0);

		// Restore Line Size
		glLineWidth(lSize);

		// Clear stored regions
		stats.efb_regions.clear();
	}

	if (g_ActiveConfig.bOverlayStats)
		p = Statistics::ToString(p);

	if (g_ActiveConfig.bOverlayProjStats)
		p = Statistics::ToStringProj(p);

	// Render a shadow, and then the text.
	if (p != debugtext_buffer)
	{
		Renderer::RenderText(debugtext_buffer, 21, 21, 0xDD000000);
		Renderer::RenderText(debugtext_buffer, 20, 20, 0xFF00FFFF);
	}
}

void Renderer::RenderText(const char *text, int left, int top, u32 color)
{
	const int nBackbufferWidth = (int)GLInterface->GetBackBufferWidth();
	const int nBackbufferHeight = (int)GLInterface->GetBackBufferHeight();

	glEnable(GL_BLEND);
	glBlendFunc(GL_SRC_ALPHA, GL_ONE_MINUS_SRC_ALPHA);

	s_pfont->printMultilineText(text,
		left * 2.0f / (float)nBackbufferWidth - 1,
		1 - top * 2.0f / (float)nBackbufferHeight,
		0, nBackbufferWidth, nBackbufferHeight, color);

	GL_REPORT_ERRORD();

	glDisable(GL_BLEND);
}

TargetRectangle Renderer::ConvertEFBRectangle(const EFBRectangle& rc)
{
	TargetRectangle result;
	result.left   = EFBToScaledX(rc.left);
	result.top    = EFBToScaledY(EFB_HEIGHT - rc.top);
	result.right  = EFBToScaledX(rc.right);
	result.bottom = EFBToScaledY(EFB_HEIGHT - rc.bottom);
	return result;
}

// Function: This function handles the OpenGL glScissor() function
// ----------------------------
// Call browser: OpcodeDecoding.cpp ExecuteDisplayList > Decode() > LoadBPReg()
//		case 0x52 > SetScissorRect()
// ----------------------------
// bpmem.scissorTL.x, y = 342x342
// bpmem.scissorBR.x, y = 981x821
// Renderer::GetTargetHeight() = the fixed ini file setting
// donkopunchstania - it appears scissorBR is the bottom right pixel inside the scissor box
// therefore the width and height are (scissorBR + 1) - scissorTL
void Renderer::SetScissorRect(const TargetRectangle& rc)
{
	glScissor(rc.left, rc.bottom, rc.GetWidth(), rc.GetHeight());
}

void Renderer::SetColorMask()
{
	// Only enable alpha channel if it's supported by the current EFB format
	GLenum ColorMask = GL_FALSE, AlphaMask = GL_FALSE;
	if (bpmem.blendmode.colorupdate)
		ColorMask = GL_TRUE;
	if (bpmem.blendmode.alphaupdate && (bpmem.zcontrol.pixel_format == PIXELFMT_RGBA6_Z24))
		AlphaMask = GL_TRUE;
	glColorMask(ColorMask,  ColorMask,  ColorMask,  AlphaMask);
}

void ClearEFBCache()
{
	for (u32 i = 0; i < EFB_CACHE_WIDTH * EFB_CACHE_HEIGHT; ++i)
		s_efbCacheValid[0][i] = false;

	for (u32 i = 0; i < EFB_CACHE_WIDTH * EFB_CACHE_HEIGHT; ++i)
		s_efbCacheValid[1][i] = false;
}

void Renderer::UpdateEFBCache(EFBAccessType type, u32 cacheRectIdx, const EFBRectangle& efbPixelRc, const TargetRectangle& targetPixelRc, const u32* data)
{
	u32 cacheType = (type == PEEK_Z ? 0 : 1);

	if (!s_efbCache[cacheType][cacheRectIdx].size())
		s_efbCache[cacheType][cacheRectIdx].resize(EFB_CACHE_RECT_SIZE * EFB_CACHE_RECT_SIZE);

	u32 targetPixelRcWidth = targetPixelRc.right - targetPixelRc.left;
	u32 efbPixelRcHeight = efbPixelRc.bottom - efbPixelRc.top;
	u32 efbPixelRcWidth = efbPixelRc.right - efbPixelRc.left;

	for (u32 yCache = 0; yCache < efbPixelRcHeight; ++yCache)
	{
		u32 yEFB = efbPixelRc.top + yCache;
		u32 yPixel = (EFBToScaledY(EFB_HEIGHT - yEFB) + EFBToScaledY(EFB_HEIGHT - yEFB - 1)) / 2;
		u32 yData = yPixel - targetPixelRc.bottom;

		for (u32 xCache = 0; xCache < efbPixelRcWidth; ++xCache)
		{
			u32 xEFB = efbPixelRc.left + xCache;
			u32 xPixel = (EFBToScaledX(xEFB) + EFBToScaledX(xEFB + 1)) / 2;
			u32 xData = xPixel - targetPixelRc.left;
			s_efbCache[cacheType][cacheRectIdx][yCache * EFB_CACHE_RECT_SIZE + xCache] = data[yData * targetPixelRcWidth + xData];
		}
	}

	s_efbCacheValid[cacheType][cacheRectIdx] = true;
}

// This function allows the CPU to directly access the EFB.
// There are EFB peeks (which will read the color or depth of a pixel)
// and EFB pokes (which will change the color or depth of a pixel).
//
// The behavior of EFB peeks can only be modified by:
//	- GX_PokeAlphaRead
// The behavior of EFB pokes can be modified by:
//	- GX_PokeAlphaMode (TODO)
//	- GX_PokeAlphaUpdate (TODO)
//	- GX_PokeBlendMode (TODO)
//	- GX_PokeColorUpdate (TODO)
//	- GX_PokeDither (TODO)
//	- GX_PokeDstAlpha (TODO)
//	- GX_PokeZMode (TODO)
u32 Renderer::AccessEFB(EFBAccessType type, u32 x, u32 y, u32 poke_data)
{
	if (!g_ActiveConfig.bEFBAccessEnable)
		return 0;

	u32 cacheRectIdx = (y / EFB_CACHE_RECT_SIZE) * EFB_CACHE_WIDTH
	                 + (x / EFB_CACHE_RECT_SIZE);

	// Get the rectangular target region containing the EFB pixel
	EFBRectangle efbPixelRc;
	efbPixelRc.left = (x / EFB_CACHE_RECT_SIZE) * EFB_CACHE_RECT_SIZE;
	efbPixelRc.top = (y / EFB_CACHE_RECT_SIZE) * EFB_CACHE_RECT_SIZE;
	efbPixelRc.right = std::min(efbPixelRc.left + EFB_CACHE_RECT_SIZE, (u32)EFB_WIDTH);
	efbPixelRc.bottom = std::min(efbPixelRc.top + EFB_CACHE_RECT_SIZE, (u32)EFB_HEIGHT);

	TargetRectangle targetPixelRc = ConvertEFBRectangle(efbPixelRc);
	u32 targetPixelRcWidth = targetPixelRc.right - targetPixelRc.left;
	u32 targetPixelRcHeight = targetPixelRc.top - targetPixelRc.bottom;

	// TODO (FIX) : currently, AA path is broken/offset and doesn't return the correct pixel
	switch (type)
	{
	case PEEK_Z:
		{
			u32 z;

			if (!s_efbCacheValid[0][cacheRectIdx])
			{
				if (s_MSAASamples > 1)
				{
					// Resolve our rectangle.
					FramebufferManager::GetEFBDepthTexture(efbPixelRc);
					glBindFramebuffer(GL_READ_FRAMEBUFFER, FramebufferManager::GetResolvedFramebuffer());
				}

				u32* depthMap = new u32[targetPixelRcWidth * targetPixelRcHeight];

				glReadPixels(targetPixelRc.left, targetPixelRc.bottom, targetPixelRcWidth, targetPixelRcHeight,
				             GL_DEPTH_COMPONENT, GL_UNSIGNED_INT, depthMap);
				GL_REPORT_ERRORD();

				UpdateEFBCache(type, cacheRectIdx, efbPixelRc, targetPixelRc, depthMap);

				delete[] depthMap;
			}

			u32 xRect = x % EFB_CACHE_RECT_SIZE;
			u32 yRect = y % EFB_CACHE_RECT_SIZE;
			z = s_efbCache[0][cacheRectIdx][yRect * EFB_CACHE_RECT_SIZE + xRect];

			// Scale the 32-bit value returned by glReadPixels to a 24-bit
			// value (GC uses a 24-bit Z-buffer).
			// TODO: in RE0 this value is often off by one, which causes lighting to disappear
			if(bpmem.zcontrol.pixel_format == PIXELFMT_RGB565_Z16)
			{
				// if Z is in 16 bit format you must return a 16 bit integer
				z = z >> 16;
			}
			else
			{
				z = z >> 8;
			}
			return z;
		}

	case PEEK_COLOR: // GXPeekARGB
		{
			// Although it may sound strange, this really is A8R8G8B8 and not RGBA or 24-bit...

			// Tested in Killer 7, the first 8bits represent the alpha value which is used to
			// determine if we're aiming at an enemy (0x80 / 0x88) or not (0x70)
			// Wind Waker is also using it for the pictograph to determine the color of each pixel

			u32 color;

			if (!s_efbCacheValid[1][cacheRectIdx])
			{
				if (s_MSAASamples > 1)
				{
					// Resolve our rectangle.
					FramebufferManager::GetEFBColorTexture(efbPixelRc);
					glBindFramebuffer(GL_READ_FRAMEBUFFER, FramebufferManager::GetResolvedFramebuffer());
				}

				u32* colorMap = new u32[targetPixelRcWidth * targetPixelRcHeight];

				glReadPixels(targetPixelRc.left, targetPixelRc.bottom, targetPixelRcWidth, targetPixelRcHeight,
				             GL_BGRA, GL_UNSIGNED_INT_8_8_8_8_REV, colorMap);
				GL_REPORT_ERRORD();

				UpdateEFBCache(type, cacheRectIdx, efbPixelRc, targetPixelRc, colorMap);

				delete[] colorMap;
			}

			u32 xRect = x % EFB_CACHE_RECT_SIZE;
			u32 yRect = y % EFB_CACHE_RECT_SIZE;
			color = s_efbCache[1][cacheRectIdx][yRect * EFB_CACHE_RECT_SIZE + xRect];

			// check what to do with the alpha channel (GX_PokeAlphaRead)
			PixelEngine::UPEAlphaReadReg alpha_read_mode;
			PixelEngine::Read16((u16&)alpha_read_mode, PE_ALPHAREAD);

			if (bpmem.zcontrol.pixel_format == PIXELFMT_RGBA6_Z24)
			{
				color = RGBA8ToRGBA6ToRGBA8(color);
			}
			else if (bpmem.zcontrol.pixel_format == PIXELFMT_RGB565_Z16)
			{
				color = RGBA8ToRGB565ToRGBA8(color);
			}
			if(bpmem.zcontrol.pixel_format != PIXELFMT_RGBA6_Z24)
			{
				color |= 0xFF000000;
			}
			if(alpha_read_mode.ReadMode == 2) return color; // GX_READ_NONE
			else if(alpha_read_mode.ReadMode == 1) return (color | 0xFF000000); // GX_READ_FF
			else /*if(alpha_read_mode.ReadMode == 0)*/ return (color & 0x00FFFFFF); // GX_READ_00
		}

	case POKE_COLOR:
	case POKE_Z:
		// TODO: Implement. One way is to draw a tiny pixel-sized rectangle at
		// the exact location. Note: EFB pokes are susceptible to Z-buffering
		// and perhaps blending.
		//WARN_LOG(VIDEOINTERFACE, "This is probably some kind of software rendering");
		break;

	default:
		break;
	}

	return 0;
}

// Called from VertexShaderManager
void Renderer::UpdateViewport(Matrix44& vpCorrection)
{
	// reversed gxsetviewport(xorig, yorig, width, height, nearz, farz)
	// [0] = width/2
	// [1] = height/2
	// [2] = 16777215 * (farz - nearz)
	// [3] = xorig + width/2 + 342
	// [4] = yorig + height/2 + 342
	// [5] = 16777215 * farz

	int scissorXOff = bpmem.scissorOffset.x * 2;
	int scissorYOff = bpmem.scissorOffset.y * 2;

	// TODO: ceil, floor or just cast to int?
	int X = EFBToScaledX((int)ceil(xfregs.viewport.xOrig - xfregs.viewport.wd - (float)scissorXOff));
	int Y = EFBToScaledY((int)ceil((float)EFB_HEIGHT - xfregs.viewport.yOrig + xfregs.viewport.ht + (float)scissorYOff));
	int Width = EFBToScaledX((int)ceil(2.0f * xfregs.viewport.wd));
	int Height = EFBToScaledY((int)ceil(-2.0f * xfregs.viewport.ht));
	double GLNear = (xfregs.viewport.farZ - xfregs.viewport.zRange) / 16777216.0f;
	double GLFar = xfregs.viewport.farZ / 16777216.0f;
	if (Width < 0)
	{
		X += Width;
		Width *= -1;
	}
	if (Height < 0)
	{
		Y += Height;
		Height *= -1;
	}

	// OpenGL does not require any viewport correct
	Matrix44::LoadIdentity(vpCorrection);

	// Update the view port
	glViewport(X, Y, Width, Height);
	glDepthRange(GLNear, GLFar);
}

void Renderer::ClearScreen(const EFBRectangle& rc, bool colorEnable, bool alphaEnable, bool zEnable, u32 color, u32 z)
{
	ResetAPIState();

	// color
	GLboolean const
		color_mask = colorEnable ? GL_TRUE : GL_FALSE,
		alpha_mask = alphaEnable ? GL_TRUE : GL_FALSE;
	glColorMask(color_mask,  color_mask,  color_mask,  alpha_mask);

	glClearColor(
		float((color >> 16) & 0xFF) / 255.0f,
		float((color >> 8) & 0xFF) / 255.0f,
		float((color >> 0) & 0xFF) / 255.0f,
		float((color >> 24) & 0xFF) / 255.0f);

	// depth
	glDepthMask(zEnable ? GL_TRUE : GL_FALSE);

	glClearDepth(float(z & 0xFFFFFF) / float(0xFFFFFF));

	// Update rect for clearing the picture
	glEnable(GL_SCISSOR_TEST);

	TargetRectangle const targetRc = ConvertEFBRectangle(rc);
	glScissor(targetRc.left, targetRc.bottom, targetRc.GetWidth(), targetRc.GetHeight());

	// glColorMask/glDepthMask/glScissor affect glClear (glViewport does not)
	glClear(GL_COLOR_BUFFER_BIT | GL_DEPTH_BUFFER_BIT);

	RestoreAPIState();

	ClearEFBCache();
}

void Renderer::ReinterpretPixelData(unsigned int convtype)
{
	// TODO
}

void Renderer::SetBlendMode(bool forceUpdate)
{
	// blend mode bit mask
	// 0 - blend enable
	// 2 - reverse subtract enable (else add)
	// 3-5 - srcRGB function
	// 6-8 - dstRGB function

	u32 newval = bpmem.blendmode.subtract << 2;

	if (bpmem.blendmode.subtract)
		newval |= 0x0049;   // enable blending src 1 dst 1
	else if (bpmem.blendmode.blendenable)
	{
		newval |= 1;    // enable blending
		newval |= bpmem.blendmode.srcfactor << 3;
		newval |= bpmem.blendmode.dstfactor << 6;
	}

	u32 changes = forceUpdate ? 0xFFFFFFFF : newval ^ s_blendMode;

	bool useDstAlpha = !g_ActiveConfig.bDstAlphaPass && bpmem.dstalpha.enable && bpmem.blendmode.alphaupdate
		&& bpmem.zcontrol.pixel_format == PIXELFMT_RGBA6_Z24;
	bool useDualSource = useDstAlpha && g_ActiveConfig.backend_info.bSupportsDualSourceBlend;

	if (changes & 1)
		// blend enable change
		(newval & 1) ? glEnable(GL_BLEND) : glDisable(GL_BLEND);

	if (changes & 4)
	{
		// subtract enable change
		GLenum equation = newval & 4 ? GL_FUNC_REVERSE_SUBTRACT : GL_FUNC_ADD;
		GLenum equationAlpha = useDualSource ? GL_FUNC_ADD : equation;
		
		if (g_ActiveConfig.backend_info.bSupportsDualSourceBlend)
			glBlendEquationSeparate(equation, equationAlpha);
		else
			glBlendEquation(newval & 4 ? GL_FUNC_REVERSE_SUBTRACT : GL_FUNC_ADD);
	}

	if (changes & 0x1F8)
	{
		if (g_ActiveConfig.backend_info.bSupportsDualSourceBlend)
		{
			GLenum srcFactor = glSrcFactors[(newval >> 3) & 7];
			GLenum srcFactorAlpha = srcFactor;
			GLenum dstFactor = glDestFactors[(newval >> 6) & 7];
			GLenum dstFactorAlpha = dstFactor;
			if (useDualSource)
			{
				srcFactorAlpha = GL_ONE;
				dstFactorAlpha = GL_ZERO;

				if (srcFactor == GL_SRC_ALPHA)
					srcFactor = GL_SRC1_ALPHA;
				else if (srcFactor == GL_ONE_MINUS_SRC_ALPHA)
					srcFactor = GL_ONE_MINUS_SRC1_ALPHA;

				if (dstFactor == GL_SRC_ALPHA)
					dstFactor = GL_SRC1_ALPHA;
				else if (dstFactor == GL_ONE_MINUS_SRC_ALPHA)
					dstFactor = GL_ONE_MINUS_SRC1_ALPHA;
			}

			// blend RGB change
			glBlendFuncSeparate(srcFactor, dstFactor, srcFactorAlpha, dstFactorAlpha);
		}
		else
			glBlendFunc(glSrcFactors[(newval >> 3) & 7], glDestFactors[(newval >> 6) & 7]);
	}

	s_blendMode = newval;
}

// This function has the final picture. We adjust the aspect ratio here.
void Renderer::Swap(u32 xfbAddr, FieldType field, u32 fbWidth, u32 fbHeight,const EFBRectangle& rc,float Gamma)
{
	static int w = 0, h = 0;
	if (g_bSkipCurrentFrame || (!XFBWrited && !g_ActiveConfig.RealXFBEnabled()) || !fbWidth || !fbHeight)
	{
		if (g_ActiveConfig.bDumpFrames && frame_data)
		{
#ifdef _WIN32
			AVIDump::AddFrame(frame_data);
#elif defined HAVE_LIBAV
			AVIDump::AddFrame((u8*)frame_data, w, h);
#endif
		}
		Core::Callback_VideoCopiedToXFB(false);
		return;
	}
	// this function is called after the XFB field is changed, not after
	// EFB is copied to XFB. In this way, flickering is reduced in games
	// and seems to also give more FPS in ZTP

	if (field == FIELD_LOWER) xfbAddr -= fbWidth * 2;
	u32 xfbCount = 0;
	const XFBSourceBase* const* xfbSourceList = FramebufferManager::GetXFBSource(xfbAddr, fbWidth, fbHeight, xfbCount);
	if (g_ActiveConfig.VirtualXFBEnabled() && (!xfbSourceList || xfbCount == 0))
	{
		if (g_ActiveConfig.bDumpFrames && frame_data)
		{
#ifdef _WIN32
			AVIDump::AddFrame(frame_data);
#elif defined HAVE_LIBAV
			AVIDump::AddFrame((u8*)frame_data, w, h);
#endif
		}
		Core::Callback_VideoCopiedToXFB(false);
		return;
	}

	ResetAPIState();

	UpdateDrawRectangle(s_backbuffer_width, s_backbuffer_height);
	TargetRectangle flipped_trc = GetTargetRectangle();

	// Flip top and bottom for some reason; TODO: Fix the code to suck less?
	int tmp = flipped_trc.top;
	flipped_trc.top = flipped_trc.bottom;
	flipped_trc.bottom = tmp;

	// Textured triangles are necessary because of post-processing shaders

	// Disable all other stages
	for (int i = 0; i < 8; ++i)
		OGL::TextureCache::DisableStage(i);

	// Update GLViewPort
	glViewport(flipped_trc.left, flipped_trc.bottom, flipped_trc.GetWidth(), flipped_trc.GetHeight());

	GL_REPORT_ERRORD();

	// We must call ApplyShader here even if no post proc is selected - it takes
	// care of disabling it in that case. It returns false in case of no post processing.
	//bool applyShader = PostProcessing::ApplyShader();
	// degasus: disabled for blitting
	
	// Copy the framebuffer to screen.

	const XFBSourceBase* xfbSource = NULL;

	if(g_ActiveConfig.bUseXFB)
	{
		// Render to the real buffer now.
		glBindFramebuffer(GL_DRAW_FRAMEBUFFER, 0); // switch to the window backbuffer
		
		// draw each xfb source
		glBindFramebuffer(GL_READ_FRAMEBUFFER, FramebufferManager::GetXFBFramebuffer());

		for (u32 i = 0; i < xfbCount; ++i)
		{
			xfbSource = xfbSourceList[i];

			MathUtil::Rectangle<float> drawRc;

			if (g_ActiveConfig.bUseRealXFB)
			{
				drawRc.top = flipped_trc.top;
				drawRc.bottom = flipped_trc.bottom;
				drawRc.left = flipped_trc.left;
				drawRc.right = flipped_trc.right;
			}
			else
			{
				// use virtual xfb with offset
				int xfbHeight = xfbSource->srcHeight;
				int xfbWidth = xfbSource->srcWidth;
				int hOffset = ((s32)xfbSource->srcAddr - (s32)xfbAddr) / ((s32)fbWidth * 2);
				
				drawRc.top = flipped_trc.bottom + (hOffset + xfbHeight) * flipped_trc.GetHeight() / fbHeight;
				drawRc.bottom = flipped_trc.bottom + hOffset * flipped_trc.GetHeight() / fbHeight;
				drawRc.left = flipped_trc.left + (flipped_trc.GetWidth() - xfbWidth * flipped_trc.GetWidth() / fbWidth)/2;
				drawRc.right = flipped_trc.left + (flipped_trc.GetWidth() + xfbWidth * flipped_trc.GetWidth() / fbWidth)/2;
				
				// The following code disables auto stretch.  Kept for reference.
				// scale draw area for a 1 to 1 pixel mapping with the draw target
				//float vScale = (float)fbHeight / (float)flipped_trc.GetHeight();
				//float hScale = (float)fbWidth / (float)flipped_trc.GetWidth();
				//drawRc.top *= vScale;
				//drawRc.bottom *= vScale;
				//drawRc.left *= hScale;
				//drawRc.right *= hScale;
			}
			// Tell the OSD Menu about the current internal resolution
			OSDInternalW = xfbSource->sourceRc.GetWidth(); OSDInternalH = xfbSource->sourceRc.GetHeight();

			MathUtil::Rectangle<float> sourceRc;
			sourceRc.left = xfbSource->sourceRc.left;
			sourceRc.right = xfbSource->sourceRc.right;
			sourceRc.top = xfbSource->sourceRc.top;
			sourceRc.bottom = xfbSource->sourceRc.bottom;

			xfbSource->Draw(sourceRc, drawRc, 0, 0);
		}
	}
	else
	{
		TargetRectangle targetRc = ConvertEFBRectangle(rc);
		
		// for msaa mode, we must resolve the efb content to non-msaa
		FramebufferManager::ResolveAndGetRenderTarget(rc);
		
		// Render to the real buffer now. (resolve have changed this in msaa mode)
		glBindFramebuffer(GL_DRAW_FRAMEBUFFER, 0);
		
		// always the non-msaa fbo
		GLuint fb = s_MSAASamples>1?FramebufferManager::GetResolvedFramebuffer():FramebufferManager::GetEFBFramebuffer();
			
		glBindFramebuffer(GL_READ_FRAMEBUFFER, fb);
		glBlitFramebuffer(targetRc.left, targetRc.bottom, targetRc.right, targetRc.top,
			flipped_trc.left, flipped_trc.bottom, flipped_trc.right, flipped_trc.top,
			GL_COLOR_BUFFER_BIT, GL_LINEAR);
	}

	glBindFramebuffer(GL_READ_FRAMEBUFFER, 0);

	// Save screenshot
	if (s_bScreenshot)
	{
		std::lock_guard<std::mutex> lk(s_criticalScreenshot);
		SaveScreenshot(s_sScreenshotName, flipped_trc);
		// Reset settings
		s_sScreenshotName.clear();
		s_bScreenshot = false;
	}

	// Frame dumps are handled a little differently in Windows
#if defined _WIN32 || defined HAVE_LIBAV
	if (g_ActiveConfig.bDumpFrames)
	{
		std::lock_guard<std::mutex> lk(s_criticalScreenshot);
		if (!frame_data || w != flipped_trc.GetWidth() ||
		             h != flipped_trc.GetHeight())
		{
			if (frame_data) delete[] frame_data;
			w = flipped_trc.GetWidth();
			h = flipped_trc.GetHeight();
			frame_data = new char[3 * w * h];
		}
		glPixelStorei(GL_PACK_ALIGNMENT, 1);
		glReadPixels(flipped_trc.left, flipped_trc.bottom, w, h, GL_BGR, GL_UNSIGNED_BYTE, frame_data);
		if (GL_REPORT_ERROR() == GL_NO_ERROR && w > 0 && h > 0)
		{
			if (!bLastFrameDumped)
			{
				#ifdef _WIN32
					bAVIDumping = AVIDump::Start(EmuWindow::GetParentWnd(), w, h);
				#else
					bAVIDumping = AVIDump::Start(w, h);
				#endif
				if (!bAVIDumping)
					OSD::AddMessage("AVIDump Start failed", 2000);
				else
				{
					OSD::AddMessage(StringFromFormat(
								"Dumping Frames to \"%sframedump0.avi\" (%dx%d RGB24)",
								File::GetUserPath(D_DUMPFRAMES_IDX).c_str(), w, h).c_str(), 2000);
				}
			}
			if (bAVIDumping)
			{
				#ifdef _WIN32
					AVIDump::AddFrame(frame_data);
				#else
					FlipImageData((u8*)frame_data, w, h);
					AVIDump::AddFrame((u8*)frame_data, w, h);
				#endif
			}

			bLastFrameDumped = true;
		}
		else
			NOTICE_LOG(VIDEO, "Error reading framebuffer");
	}
	else
	{
		if (bLastFrameDumped && bAVIDumping)
		{
			if (frame_data)
			{
				delete[] frame_data;
				frame_data = NULL;
				w = h = 0;
			}
			AVIDump::Stop();
			bAVIDumping = false;
			OSD::AddMessage("Stop dumping frames", 2000);
		}
		bLastFrameDumped = false;
	}
#else
	if (g_ActiveConfig.bDumpFrames)
	{
		std::lock_guard<std::mutex> lk(s_criticalScreenshot);
		std::string movie_file_name;
		w = GetTargetRectangle().GetWidth();
		h = GetTargetRectangle().GetHeight();
		frame_data = new char[3 * w * h];
		glPixelStorei(GL_PACK_ALIGNMENT, 1);
		glReadPixels(GetTargetRectangle().left, GetTargetRectangle().bottom, w, h, GL_BGR, GL_UNSIGNED_BYTE, frame_data);
		if (GL_REPORT_ERROR() == GL_NO_ERROR)
		{
			if (!bLastFrameDumped)
			{
				movie_file_name = File::GetUserPath(D_DUMPFRAMES_IDX) + "framedump.raw";
				pFrameDump.Open(movie_file_name, "wb");
				if (!pFrameDump)
					OSD::AddMessage("Error opening framedump.raw for writing.", 2000);
				else
				{
					char msg [255];
					sprintf(msg, "Dumping Frames to \"%s\" (%dx%d RGB24)", movie_file_name.c_str(), w, h);
					OSD::AddMessage(msg, 2000);
				}
			}
			if (pFrameDump)
			{
				FlipImageData((u8*)frame_data, w, h);
				pFrameDump.WriteBytes(frame_data, w * 3 * h);
				pFrameDump.Flush();
			}
			bLastFrameDumped = true;
		}

		delete[] frame_data;
	}
	else
	{
		if (bLastFrameDumped)
			pFrameDump.Close();
		bLastFrameDumped = false;
	}
#endif

	// Finish up the current frame, print some stats

	SetWindowSize(fbWidth, fbHeight);

	GLInterface->Update(); // just updates the render window position and the backbuffer size

	bool xfbchanged = false;

	if (FramebufferManagerBase::LastXfbWidth() != fbWidth || FramebufferManagerBase::LastXfbHeight() != fbHeight)
	{
		xfbchanged = true;
		unsigned int w = (fbWidth < 1 || fbWidth > MAX_XFB_WIDTH) ? MAX_XFB_WIDTH : fbWidth;
		unsigned int h = (fbHeight < 1 || fbHeight > MAX_XFB_HEIGHT) ? MAX_XFB_HEIGHT : fbHeight;
		FramebufferManagerBase::SetLastXfbWidth(w);
		FramebufferManagerBase::SetLastXfbHeight(h);
	}

	bool WindowResized = false;
	int W = (int)GLInterface->GetBackBufferWidth();
	int H = (int)GLInterface->GetBackBufferHeight();
	if (W != s_backbuffer_width || H != s_backbuffer_height || s_LastEFBScale != g_ActiveConfig.iEFBScale)
	{
		WindowResized = true;
		s_backbuffer_width = W;
		s_backbuffer_height = H;
		s_LastEFBScale = g_ActiveConfig.iEFBScale;
	}

	if (xfbchanged || WindowResized || (s_LastMultisampleMode != g_ActiveConfig.iMultisampleMode))
	{
		UpdateDrawRectangle(s_backbuffer_width, s_backbuffer_height);

		if (CalculateTargetSize(s_backbuffer_width, s_backbuffer_height) || s_LastMultisampleMode != g_ActiveConfig.iMultisampleMode)
		{
			s_LastMultisampleMode = g_ActiveConfig.iMultisampleMode;
			s_MSAASamples = GetNumMSAASamples(s_LastMultisampleMode);
			s_MSAACoverageSamples = GetNumMSAACoverageSamples(s_LastMultisampleMode);

			delete g_framebuffer_manager;
			g_framebuffer_manager = new FramebufferManager(s_target_width, s_target_height,
				s_MSAASamples, s_MSAACoverageSamples);
			glDrawBuffer(GL_COLOR_ATTACHMENT0);
		}
	}

	if (XFBWrited)
		s_fps = UpdateFPSCounter();
	// ---------------------------------------------------------------------
	GL_REPORT_ERRORD();

	DrawDebugText();
	DrawDebugInfo();

	GL_REPORT_ERRORD();

	// Get the status of the Blend mode
	GLboolean blend_enabled = glIsEnabled(GL_BLEND);
	glDisable(GL_BLEND);
	OSD::DrawMessages();
	if (blend_enabled)
		glEnable(GL_BLEND);
	GL_REPORT_ERRORD();

	// Copy the rendered frame to the real window
	GLInterface->Swap();

	GL_REPORT_ERRORD();

	// Clear framebuffer
	if(!g_ActiveConfig.bAnaglyphStereo)
	{
		glClearColor(0, 0, 0, 0);
		glClear(GL_COLOR_BUFFER_BIT);
	}

	GL_REPORT_ERRORD();

	// Clean out old stuff from caches. It's not worth it to clean out the shader caches.
	DLCache::ProgressiveCleanup();
	TextureCache::Cleanup();

	frameCount++;

	GFX_DEBUGGER_PAUSE_AT(NEXT_FRAME, true);

	// Begin new frame
	// Set default viewport and scissor, for the clear to work correctly
	// New frame
	stats.ResetFrame();

	// Render to the framebuffer.
	FramebufferManager::SetFramebuffer(0);

	GL_REPORT_ERRORD();

	RestoreAPIState();

	GL_REPORT_ERRORD();
	g_Config.iSaveTargetId = 0;

	UpdateActiveConfig();
	TextureCache::OnConfigChanged(g_ActiveConfig);

	// For testing zbuffer targets.
	// Renderer::SetZBufferRender();
	// SaveTexture("tex.tga", GL_TEXTURE_RECTANGLE_ARB, s_FakeZTarget,
	//	      GetTargetWidth(), GetTargetHeight());
	Core::Callback_VideoCopiedToXFB(XFBWrited || (g_ActiveConfig.bUseXFB && g_ActiveConfig.bUseRealXFB));
	XFBWrited = false;

	// Invalidate EFB cache
	ClearEFBCache();
}

// ALWAYS call RestoreAPIState for each ResetAPIState call you're doing
void Renderer::ResetAPIState()
{
	// Gets us to a reasonably sane state where it's possible to do things like
	// image copies with textured quads, etc.
	ProgramShaderCache::SetBothShaders(0, 0);

	glDisable(GL_SCISSOR_TEST);
	glDisable(GL_DEPTH_TEST);
	glDisable(GL_CULL_FACE);
	glDisable(GL_BLEND);
	glDepthMask(GL_FALSE);
	glColorMask(GL_TRUE, GL_TRUE, GL_TRUE, GL_TRUE);
	
	// TODO: remove this after merging with immediate-remove
	glBindBuffer(GL_ARRAY_BUFFER, 0);
	glBindVertexArray(0);
}

void Renderer::RestoreAPIState()
{
	// Gets us back into a more game-like state.
	glEnable(GL_SCISSOR_TEST);
	SetGenerationMode();
	BPFunctions::SetScissor();
	SetColorMask();
	SetDepthMode();
	SetBlendMode(true);
	VertexShaderManager::SetViewportChanged();

	glPolygonMode(GL_FRONT_AND_BACK, g_ActiveConfig.bWireFrame ? GL_LINE : GL_FILL);

<<<<<<< HEAD
	ProgramShaderCache::SetBothShaders(0, 0);
=======
	VertexShaderCache::SetCurrentShader(0);
	PixelShaderCache::SetCurrentShader(0);
	
	VertexManager *vm = (OGL::VertexManager*)g_vertex_manager;
	glBindBuffer(GL_ARRAY_BUFFER, vm->m_vertex_buffers);
	vm->m_last_vao = 0;
>>>>>>> 1919a458
}

void Renderer::SetGenerationMode()
{
	// none, ccw, cw, ccw
	if (bpmem.genMode.cullmode > 0)
	{
		glEnable(GL_CULL_FACE);
		glFrontFace(bpmem.genMode.cullmode == 2 ? GL_CCW : GL_CW);
	}
	else
		glDisable(GL_CULL_FACE);
}

void Renderer::SetDepthMode()
{
	if (bpmem.zmode.testenable)
	{
		glEnable(GL_DEPTH_TEST);
		glDepthMask(bpmem.zmode.updateenable ? GL_TRUE : GL_FALSE);
		glDepthFunc(glCmpFuncs[bpmem.zmode.func]);
	}
	else
	{
		// if the test is disabled write is disabled too
		glDisable(GL_DEPTH_TEST);
		glDepthMask(GL_FALSE);
	}
}

void Renderer::SetLogicOpMode()
{
	if (bpmem.blendmode.logicopenable && bpmem.blendmode.logicmode != 3)
	{
		glEnable(GL_COLOR_LOGIC_OP);
		glLogicOp(glLogicOpCodes[bpmem.blendmode.logicmode]);
	}
	else
	{
		glDisable(GL_COLOR_LOGIC_OP);
	}
}

void Renderer::SetDitherMode()
{
	if (bpmem.blendmode.dither)
		glEnable(GL_DITHER);
	else
		glDisable(GL_DITHER);
}

void Renderer::SetLineWidth()
{
	float fratio = xfregs.viewport.wd != 0 ?
		((float)Renderer::GetTargetWidth() / EFB_WIDTH) : 1.0f;
	if (bpmem.lineptwidth.linesize > 0)
		// scale by ratio of widths
		glLineWidth((float)bpmem.lineptwidth.linesize * fratio / 6.0f);
	if (bpmem.lineptwidth.pointsize > 0)
		glPointSize((float)bpmem.lineptwidth.pointsize * fratio / 6.0f);
}

void Renderer::SetSamplerState(int stage, int texindex)
{
	// TODO
}

void Renderer::SetInterlacingMode()
{
	// TODO
}

void Renderer::FlipImageData(u8 *data, int w, int h)
{
	// Flip image upside down. Damn OpenGL.
	for (int y = 0; y < h / 2; y++)
	{
		for(int x = 0; x < w; x++)
		{
			std::swap(data[(y * w + x) * 3],     data[((h - 1 - y) * w + x) * 3]);
			std::swap(data[(y * w + x) * 3 + 1], data[((h - 1 - y) * w + x) * 3 + 1]);
			std::swap(data[(y * w + x) * 3 + 2], data[((h - 1 - y) * w + x) * 3 + 2]);
		}
	}
}

}

// TODO: remove
extern bool g_aspect_wide;

#if defined(HAVE_WX) && HAVE_WX
void TakeScreenshot(ScrStrct* threadStruct)
{
	// These will contain the final image size
	float FloatW = (float)threadStruct->W;
	float FloatH = (float)threadStruct->H;

	// Handle aspect ratio for the final ScrStrct to look exactly like what's on screen.
	if (g_ActiveConfig.iAspectRatio != ASPECT_STRETCH)
	{
		bool use16_9 = g_aspect_wide;

		// Check for force-settings and override.
		if (g_ActiveConfig.iAspectRatio == ASPECT_FORCE_16_9)
			use16_9 = true;
		else if (g_ActiveConfig.iAspectRatio == ASPECT_FORCE_4_3)
			use16_9 = false;

		float Ratio = (FloatW / FloatH) / (!use16_9 ? (4.0f / 3.0f) : (16.0f / 9.0f));

		// If ratio > 1 the picture is too wide and we have to limit the width.
		if (Ratio > 1)
			FloatW /= Ratio;
		// ratio == 1 or the image is too high, we have to limit the height.
		else
			FloatH *= Ratio;

		// This is a bit expensive on high resolutions
		threadStruct->img->Rescale((int)FloatW, (int)FloatH, wxIMAGE_QUALITY_HIGH);
	}

	// Save the screenshot and finally kill the wxImage object
	// This is really expensive when saving to PNG, but not at all when using BMP
	threadStruct->img->SaveFile(wxString::FromAscii(threadStruct->filename.c_str()),
		wxBITMAP_TYPE_PNG);
	threadStruct->img->Destroy();

	// Show success messages
	OSD::AddMessage(StringFromFormat("Saved %i x %i %s", (int)FloatW, (int)FloatH,
		threadStruct->filename.c_str()).c_str(), 2000);
	delete threadStruct;
}
#endif

namespace OGL
{

bool Renderer::SaveScreenshot(const std::string &filename, const TargetRectangle &back_rc)
{
	u32 W = back_rc.GetWidth();
	u32 H = back_rc.GetHeight();
	u8 *data = (u8 *)malloc((sizeof(u8) * 3 * W * H));
	glPixelStorei(GL_PACK_ALIGNMENT, 1);

	glReadPixels(back_rc.left, back_rc.bottom, W, H, GL_RGB, GL_UNSIGNED_BYTE, data);

	// Show failure message
	if (GL_REPORT_ERROR() != GL_NO_ERROR)
	{
		free(data);
		OSD::AddMessage("Error capturing or saving screenshot.", 2000);
		return false;
	}

	// Turn image upside down
	FlipImageData(data, W, H);

#if defined(HAVE_WX) && HAVE_WX
	// Create wxImage
	wxImage *a = new wxImage(W, H, data);

	if (scrshotThread.joinable())
		scrshotThread.join();

	ScrStrct *threadStruct = new ScrStrct;
	threadStruct->filename = filename;
	threadStruct->img = a;
	threadStruct->H = H; threadStruct->W = W;

	scrshotThread = std::thread(TakeScreenshot, threadStruct);
#ifdef _WIN32
	SetThreadPriority(scrshotThread.native_handle(), THREAD_PRIORITY_BELOW_NORMAL);
#endif
	bool result = true;

	OSD::AddMessage("Saving Screenshot... ", 2000);

#else
	bool result = SaveTGA(filename.c_str(), W, H, data);
	free(data);
#endif

	return result;
}

}<|MERGE_RESOLUTION|>--- conflicted
+++ resolved
@@ -63,11 +63,8 @@
 #include "Host.h"
 #include "BPFunctions.h"
 #include "FPSCounter.h"
-<<<<<<< HEAD
 #include "ConfigManager.h"
-=======
 #include "VertexManager.h"
->>>>>>> 1919a458
 
 #include "main.h" // Local
 #ifdef _WIN32
@@ -433,10 +430,6 @@
 	glVertexAttribPointer(SHADER_POSITION_ATTRIB, 2, GL_FLOAT, 0, sizeof(GLfloat)*5, NULL);
 	glEnableVertexAttribArray(SHADER_COLOR0_ATTRIB);
 	glVertexAttribPointer(SHADER_COLOR0_ATTRIB, 3, GL_FLOAT, 0, sizeof(GLfloat)*5, (GLfloat*)NULL+2);
-
-	// TODO: this after merging with graphic_update
-	glBindVertexArray(0);
-	glBindBuffer(GL_ARRAY_BUFFER, 0);
 	
 	glStencilFunc(GL_ALWAYS, 0, 0);
 	glBlendFunc(GL_ONE, GL_ONE);
@@ -621,10 +614,6 @@
 		ProgramShaderCache::SetBothShaders(s_ShowEFBCopyRegions_PS.glprogid, s_ShowEFBCopyRegions_VS.glprogid);
 		glBindVertexArray( s_ShowEFBCopyRegions_VAO );
 		glDrawArrays(GL_LINES, 0, stats.efb_regions.size() * 2*6);
-		
-		// TODO: this after merging with graphic_update
-		glBindVertexArray(0);
-		glBindBuffer(GL_ARRAY_BUFFER, 0);
 
 		// Restore Line Size
 		glLineWidth(lSize);
@@ -1431,10 +1420,6 @@
 	glDisable(GL_BLEND);
 	glDepthMask(GL_FALSE);
 	glColorMask(GL_TRUE, GL_TRUE, GL_TRUE, GL_TRUE);
-	
-	// TODO: remove this after merging with immediate-remove
-	glBindBuffer(GL_ARRAY_BUFFER, 0);
-	glBindVertexArray(0);
 }
 
 void Renderer::RestoreAPIState()
@@ -1450,16 +1435,11 @@
 
 	glPolygonMode(GL_FRONT_AND_BACK, g_ActiveConfig.bWireFrame ? GL_LINE : GL_FILL);
 
-<<<<<<< HEAD
 	ProgramShaderCache::SetBothShaders(0, 0);
-=======
-	VertexShaderCache::SetCurrentShader(0);
-	PixelShaderCache::SetCurrentShader(0);
 	
 	VertexManager *vm = (OGL::VertexManager*)g_vertex_manager;
 	glBindBuffer(GL_ARRAY_BUFFER, vm->m_vertex_buffers);
 	vm->m_last_vao = 0;
->>>>>>> 1919a458
 }
 
 void Renderer::SetGenerationMode()
