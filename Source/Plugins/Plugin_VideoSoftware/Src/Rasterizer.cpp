// Copyright (C) 2003-2009 Dolphin Project.

// This program is free software: you can redistribute it and/or modify
// it under the terms of the GNU General Public License as published by
// the Free Software Foundation, version 2.0.

// This program is distributed in the hope that it will be useful,
// but WITHOUT ANY WARRANTY; without even the implied warranty of
// MERCHANTABILITY or FITNESS FOR A PARTICULAR PURPOSE.  See the
// GNU General Public License 2.0 for more details.

// A copy of the GPL 2.0 should have been included with the program.
// If not, see http://www.gnu.org/licenses/

// Official SVN repository and contact information can be found at
// http://code.google.com/p/dolphin-emu/

#include "Common.h"

#include "Rasterizer.h"
#include "HwRasterizer.h"
#include "EfbInterface.h"
#include "BPMemLoader.h"
#include "XFMemLoader.h"
#include "Tev.h"
#include "SWPixelEngine.h"
#include "SWStatistics.h"
#include "SWVideoConfig.h"


#define BLOCK_SIZE 2

#define CLAMP(x, a, b) (x>b)?b:(x<a)?a:x

// returns approximation of log2(f) in s28.4
// results are close enough to use for LOD
static inline s32 FixedLog2(float f)
{
	u32 *x = (u32*)&f;
	s32 logInt = ((*x & 0x7F800000) >> 19) - 2032; // integer part
	s32 logFract = (*x & 0x007fffff) >> 19; // approximate fractional part

	return logInt + logFract;
}

namespace Rasterizer
{
Slope ZSlope;
Slope WSlope;
Slope ColorSlopes[2][4];
Slope TexSlopes[8][3];

s32 vertex0X;
s32 vertex0Y;
float vertexOffsetX;
float vertexOffsetY;

s32 scissorLeft = 0;
s32 scissorTop = 0;
s32 scissorRight = 0;
s32 scissorBottom = 0;

Tev tev;
RasterBlock rasterBlock;

void DoState(PointerWrap &p)
{
	ZSlope.DoState(p);
	WSlope.DoState(p);
	for (int i=0;i<2;++i)
		for (int n=0; n<4; ++n)
			ColorSlopes[i][n].DoState(p);
	for (int i=0;i<8;++i)
		for (int n=0; n<3; ++n)
			TexSlopes[i][n].DoState(p);
	p.Do(vertex0X);
	p.Do(vertex0Y);
	p.Do(vertexOffsetX);
	p.Do(vertexOffsetY);
	p.Do(scissorLeft);
	p.Do(scissorTop);
	p.Do(scissorRight);
	p.Do(scissorBottom);
	tev.DoState(p);
	p.Do(rasterBlock);
}

void Init()
{
	tev.Init();

	// Set initial z reference plane in the unlikely case that zfreeze is enabled when drawing the first primitive.
	// TODO: This is just a guess!
	ZSlope.dfdx = ZSlope.dfdy = 0.f;
	ZSlope.f0 = 1.f;
}

inline int iround(float x)
{
    int t;

#if defined(_WIN32) && !defined(_M_X64)
    __asm
    {
        fld  x
        fistp t
    }
#else
	t = (int)x;
	if((x - t) >= 0.5)
		return t + 1;
#endif

    return t;
}

void SetScissor()
{
    int xoff = bpmem.scissorOffset.x * 2 - 342;
    int yoff = bpmem.scissorOffset.y * 2 - 342;

	scissorLeft = bpmem.scissorTL.x - xoff - 342;
	if (scissorLeft < 0) scissorLeft = 0;

	scissorTop = bpmem.scissorTL.y - yoff - 342;
	if (scissorTop < 0) scissorTop = 0;
    
	scissorRight = bpmem.scissorBR.x - xoff - 341;
	if (scissorRight > EFB_WIDTH) scissorRight = EFB_WIDTH;

	scissorBottom = bpmem.scissorBR.y - yoff - 341;
	if (scissorBottom > EFB_HEIGHT) scissorBottom = EFB_HEIGHT;
}

void SetTevReg(int reg, int comp, bool konst, s16 color)
{
    tev.SetRegColor(reg, comp, konst, color);
}

inline void Draw(s32 x, s32 y, s32 xi, s32 yi)
{
    INCSTAT(swstats.thisFrame.rasterizedPixels);

	float dx = vertexOffsetX + (float)(x - vertex0X);
	float dy = vertexOffsetY + (float)(y - vertex0Y);

	s32 z = (s32)ZSlope.GetValue(dx, dy);
	if (z < 0 || z > 0x00ffffff)
		return;

<<<<<<< HEAD
	if (bpmem.zcontrol.zcomploc)
=======
	if (bpmem.zcontrol.early_ztest && bpmem.zmode.testenable && g_SWVideoConfig.bZComploc)
>>>>>>> bc15919e
	{
		// TODO: Verify that perf regs are being incremented even if test is disabled
		if (++SWPixelEngine::pereg.perfZcompInputZcomplocLo == 0)
			SWPixelEngine::pereg.perfZcompInputZcomplocHi++;

		if (bpmem.zmode.testenable)
		{
			// early z
			if (!EfbInterface::ZCompare(x, y, z))
				return;
		}
		if (++SWPixelEngine::pereg.perfZcompOutputZcomplocLo == 0)
			SWPixelEngine::pereg.perfZcompOutputZcomplocHi++;
	}

	RasterBlockPixel& pixel = rasterBlock.Pixel[xi][yi];

	tev.Position[0] = x;
	tev.Position[1] = y;
	tev.Position[2] = z;

	//  colors
	for (unsigned int i = 0; i < bpmem.genMode.numcolchans; i++)
	{
		for(int comp = 0; comp < 4; comp++)
		{
			u16 color = (u16)ColorSlopes[i][comp].GetValue(dx, dy);

			// clamp color value to 0
			u16 mask = ~(color >> 8);

			tev.Color[i][comp] = color & mask;
		}
	}

	// tex coords
	for (unsigned int i = 0; i < bpmem.genMode.numtexgens; i++)
	{
		// multiply by 128 because TEV stores stores UVs as s17.7
		tev.Uv[i].s = (s32)(pixel.Uv[i][0] * 128);
		tev.Uv[i].t = (s32)(pixel.Uv[i][1] * 128);
	}

	for (unsigned int i = 0; i < bpmem.genMode.numindstages; i++)
	{
		tev.IndirectLod[i] = rasterBlock.IndirectLod[i];
		tev.IndirectLinear[i] = rasterBlock.IndirectLinear[i];
	}

	for (unsigned int i = 0; i <= bpmem.genMode.numtevstages; i++)
	{
		tev.TextureLod[i] = rasterBlock.TextureLod[i];
		tev.TextureLinear[i] = rasterBlock.TextureLinear[i];
	}
   
    tev.Draw();
}

void InitTriangle(float X1, float Y1, s32 xi, s32 yi)
{
	vertex0X = xi;
    vertex0Y = yi;

	// adjust a little less than 0.5
	const float adjust = 0.495f;

	vertexOffsetX = ((float)xi - X1) + adjust;
	vertexOffsetY = ((float)yi - Y1) + adjust;
}

void InitSlope(Slope *slope, float f1, float f2, float f3, float DX31, float DX12, float DY12, float DY31)
{
	float DF31 = f3 - f1;
    float DF21 = f2 - f1;
    float a = DF31 * -DY12 - DF21 * DY31;
    float b = DX31 * DF21 + DX12 * DF31;    
    float c = -DX12 * DY31 - DX31 * -DY12;
    slope->dfdx = -a / c;
    slope->dfdy = -b / c;
    slope->f0 = f1;
}

inline void CalculateLOD(s32 &lod, bool &linear, u32 texmap, u32 texcoord)
{
	FourTexUnits& texUnit = bpmem.tex[(texmap >> 2) & 1];
	u8 subTexmap = texmap & 3;

	// LOD calculation requires data from the texture mode for bias, etc.
	// it does not seem to use the actual texture size
	TexMode0& tm0 = texUnit.texMode0[subTexmap];
	TexMode1& tm1 = texUnit.texMode1[subTexmap];

	float sDelta, tDelta;
	if (tm0.diag_lod)
	{
		float *uv0 = rasterBlock.Pixel[0][0].Uv[texcoord];
		float *uv1 = rasterBlock.Pixel[1][1].Uv[texcoord];

		sDelta = fabsf(uv0[0] - uv1[0]);
		tDelta = fabsf(uv0[1] - uv1[1]);
	}
	else
	{
		float *uv0 = rasterBlock.Pixel[0][0].Uv[texcoord];
		float *uv1 = rasterBlock.Pixel[1][0].Uv[texcoord];
		float *uv2 = rasterBlock.Pixel[0][1].Uv[texcoord];

		sDelta = max(fabsf(uv0[0] - uv1[0]), fabsf(uv0[0] - uv2[0]));
		tDelta = max(fabsf(uv0[1] - uv1[1]), fabsf(uv0[1] - uv2[1]));
	}

	// get LOD in s28.4
	lod = FixedLog2(max(sDelta, tDelta));

	// bias is s2.5
	int bias = tm0.lod_bias;
	bias >>= 1;
	lod += bias;

	linear = ((lod > 0 && (tm0.min_filter & 4)) || (lod <= 0 && tm0.mag_filter));

	// order of checks matters
	// should be:
	// if lod > max then max
	// else if lod < min then min
	lod = CLAMP(lod, (s32)tm1.min_lod, (s32)tm1.max_lod);
}

void BuildBlock(s32 blockX, s32 blockY)
{
	for (s32 yi = 0; yi < BLOCK_SIZE; yi++)
	{
		for (s32 xi = 0; xi < BLOCK_SIZE; xi++)
		{
			RasterBlockPixel& pixel = rasterBlock.Pixel[xi][yi];

			float dx = vertexOffsetX + (float)(xi + blockX - vertex0X);
			float dy = vertexOffsetY + (float)(yi + blockY - vertex0Y);

			float invW = 1.0f / WSlope.GetValue(dx, dy);
			pixel.InvW = invW;

			// tex coords
			for (unsigned int i = 0; i < bpmem.genMode.numtexgens; i++)
			{
				float projection = invW;
				if (swxfregs.texMtxInfo[i].projection)
				{
					float q = TexSlopes[i][2].GetValue(dx, dy) * invW;
					if (q != 0.0f)
						projection = invW / q;
				}

				pixel.Uv[i][0] = TexSlopes[i][0].GetValue(dx, dy) * projection;
				pixel.Uv[i][1] = TexSlopes[i][1].GetValue(dx, dy) * projection;
			}
		}
	}

	u32 indref = bpmem.tevindref.hex;
	for (unsigned int i = 0; i < bpmem.genMode.numindstages; i++)
	{
		u32 texmap = indref & 3;
		indref >>= 3;
		u32 texcoord = indref & 3;
		indref >>= 3;

		CalculateLOD(rasterBlock.IndirectLod[i], rasterBlock.IndirectLinear[i], texmap, texcoord);
	}

	for (unsigned int i = 0; i <= bpmem.genMode.numtevstages; i++)
	{
		int stageOdd = i&1;
		TwoTevStageOrders &order = bpmem.tevorders[i >> 1];
		if(order.getEnable(stageOdd))
		{
			u32 texmap = order.getTexMap(stageOdd);
			u32 texcoord = order.getTexCoord(stageOdd);

			CalculateLOD(rasterBlock.TextureLod[i], rasterBlock.TextureLinear[i], texmap, texcoord);
		}
	}
}

void DrawTriangleFrontFace(OutputVertexData *v0, OutputVertexData *v1, OutputVertexData *v2)
{
    INCSTAT(swstats.thisFrame.numTrianglesDrawn);

    if (g_SWVideoConfig.bHwRasterizer)
    {
        HwRasterizer::DrawTriangleFrontFace(v0, v1, v2);
        return;
    }

    // adapted from http://www.devmaster.net/forums/showthread.php?t=1884

    // 28.4 fixed-pou32 coordinates. rounded to nearest and adjusted to match hardware output
	// could also take floor and adjust -8
	const s32 Y1 = iround(16.0f * v0->screenPosition[1]) - 9;
	const s32 Y2 = iround(16.0f * v1->screenPosition[1]) - 9;
	const s32 Y3 = iround(16.0f * v2->screenPosition[1]) - 9;

	const s32 X1 = iround(16.0f * v0->screenPosition[0]) - 9;
	const s32 X2 = iround(16.0f * v1->screenPosition[0]) - 9;
	const s32 X3 = iround(16.0f * v2->screenPosition[0]) - 9;

    // Deltas
    const s32 DX12 = X1 - X2;
    const s32 DX23 = X2 - X3;
    const s32 DX31 = X3 - X1;

    const s32 DY12 = Y1 - Y2;
    const s32 DY23 = Y2 - Y3;
    const s32 DY31 = Y3 - Y1;

    // Fixed-pos32 deltas
    const s32 FDX12 = DX12 << 4;
    const s32 FDX23 = DX23 << 4;
    const s32 FDX31 = DX31 << 4;

    const s32 FDY12 = DY12 << 4;
    const s32 FDY23 = DY23 << 4;
    const s32 FDY31 = DY31 << 4;

    // Bounding rectangle
    s32 minx = (min(min(X1, X2), X3) + 0xF) >> 4;
    s32 maxx = (max(max(X1, X2), X3) + 0xF) >> 4;
    s32 miny = (min(min(Y1, Y2), Y3) + 0xF) >> 4;
    s32 maxy = (max(max(Y1, Y2), Y3) + 0xF) >> 4;

    // scissor
    minx = max(minx, scissorLeft);
    maxx = min(maxx, scissorRight);
    miny = max(miny, scissorTop);
    maxy = min(maxy, scissorBottom);

    if (minx >= maxx || miny >= maxy)
        return;

    // Setup slopes
    float fltx1 = v0->screenPosition.x;
    float flty1 = v0->screenPosition.y;
    float fltdx31 = v2->screenPosition.x - fltx1;
    float fltdx12 = fltx1 - v1->screenPosition.x;
    float fltdy12 = flty1 - v1->screenPosition.y;
    float fltdy31 = v2->screenPosition.y - flty1;

	InitTriangle(fltx1, flty1, (X1 + 0xF) >> 4, (Y1 + 0xF) >> 4);

    float w[3] = { 1.0f / v0->projectedPosition.w, 1.0f / v1->projectedPosition.w, 1.0f / v2->projectedPosition.w };
    InitSlope(&WSlope, w[0], w[1], w[2], fltdx31, fltdx12, fltdy12, fltdy31);

	if (!bpmem.genMode.zfreeze || !g_SWVideoConfig.bZFreeze)
	    InitSlope(&ZSlope, v0->screenPosition[2], v1->screenPosition[2], v2->screenPosition[2], fltdx31, fltdx12, fltdy12, fltdy31);

    for(unsigned int i = 0; i < bpmem.genMode.numcolchans; i++)
    {
        for(int comp = 0; comp < 4; comp++)
            InitSlope(&ColorSlopes[i][comp], v0->color[i][comp], v1->color[i][comp], v2->color[i][comp], fltdx31, fltdx12, fltdy12, fltdy31);
    }

    for(unsigned int i = 0; i < bpmem.genMode.numtexgens; i++)
    {
        for(int comp = 0; comp < 3; comp++)
            InitSlope(&TexSlopes[i][comp], v0->texCoords[i][comp] * w[0], v1->texCoords[i][comp] * w[1], v2->texCoords[i][comp] * w[2], fltdx31, fltdx12, fltdy12, fltdy31);
    }

    // Start in corner of 8x8 block
    minx &= ~(BLOCK_SIZE - 1);
    miny &= ~(BLOCK_SIZE - 1);
    
    // Half-edge constants
    s32 C1 = DY12 * X1 - DX12 * Y1;
    s32 C2 = DY23 * X2 - DX23 * Y2;
    s32 C3 = DY31 * X3 - DX31 * Y3;

    // Correct for fill convention
    if(DY12 < 0 || (DY12 == 0 && DX12 > 0)) C1++;
    if(DY23 < 0 || (DY23 == 0 && DX23 > 0)) C2++;
    if(DY31 < 0 || (DY31 == 0 && DX31 > 0)) C3++;

    // Loop through blocks
    for(s32 y = miny; y < maxy; y += BLOCK_SIZE)
    {
        for(s32 x = minx; x < maxx; x += BLOCK_SIZE)
        {
            // Corners of block
            s32 x0 = x << 4;
            s32 x1 = (x + BLOCK_SIZE - 1) << 4;
            s32 y0 = y << 4;
            s32 y1 = (y + BLOCK_SIZE - 1) << 4;

            // Evaluate half-space functions
            bool a00 = C1 + DX12 * y0 - DY12 * x0 > 0;
            bool a10 = C1 + DX12 * y0 - DY12 * x1 > 0;
            bool a01 = C1 + DX12 * y1 - DY12 * x0 > 0;
            bool a11 = C1 + DX12 * y1 - DY12 * x1 > 0;
            int a = (a00 << 0) | (a10 << 1) | (a01 << 2) | (a11 << 3);
    
            bool b00 = C2 + DX23 * y0 - DY23 * x0 > 0;
            bool b10 = C2 + DX23 * y0 - DY23 * x1 > 0;
            bool b01 = C2 + DX23 * y1 - DY23 * x0 > 0;
            bool b11 = C2 + DX23 * y1 - DY23 * x1 > 0;
            int b = (b00 << 0) | (b10 << 1) | (b01 << 2) | (b11 << 3);
    
            bool c00 = C3 + DX31 * y0 - DY31 * x0 > 0;
            bool c10 = C3 + DX31 * y0 - DY31 * x1 > 0;
            bool c01 = C3 + DX31 * y1 - DY31 * x0 > 0;
            bool c11 = C3 + DX31 * y1 - DY31 * x1 > 0;
            int c = (c00 << 0) | (c10 << 1) | (c01 << 2) | (c11 << 3);

            // Skip block when outside an edge
            if(a == 0x0 || b == 0x0 || c == 0x0) continue;

			BuildBlock(x, y);

            // Accept whole block when totally covered
            if(a == 0xF && b == 0xF && c == 0xF)
            {
                for(s32 iy = 0; iy < BLOCK_SIZE; iy++)
                {
                    for(s32 ix = 0; ix < BLOCK_SIZE; ix++)
                    {                        
                        Draw(x + ix, y + iy, ix, iy);
                    }
                }
            }
            else // Partially covered block
            {
                s32 CY1 = C1 + DX12 * y0 - DY12 * x0;
                s32 CY2 = C2 + DX23 * y0 - DY23 * x0;
                s32 CY3 = C3 + DX31 * y0 - DY31 * x0;

                for(s32 iy = 0; iy < BLOCK_SIZE; iy++)
                {
                    s32 CX1 = CY1;
                    s32 CX2 = CY2;
                    s32 CX3 = CY3;

                    for(s32 ix = 0; ix < BLOCK_SIZE; ix++)
                    {
                        if(CX1 > 0 && CX2 > 0 && CX3 > 0)
                        {
                            Draw(x + ix, y + iy, ix, iy);
                        }

                        CX1 -= FDY12;
                        CX2 -= FDY23;
                        CX3 -= FDY31;
                    }

                    CY1 += FDX12;
                    CY2 += FDX23;
                    CY3 += FDX31;
                }
            }
        }
    }

}



}<|MERGE_RESOLUTION|>--- conflicted
+++ resolved
@@ -148,11 +148,7 @@
 	if (z < 0 || z > 0x00ffffff)
 		return;
 
-<<<<<<< HEAD
-	if (bpmem.zcontrol.zcomploc)
-=======
 	if (bpmem.zcontrol.early_ztest && bpmem.zmode.testenable && g_SWVideoConfig.bZComploc)
->>>>>>> bc15919e
 	{
 		// TODO: Verify that perf regs are being incremented even if test is disabled
 		if (++SWPixelEngine::pereg.perfZcompInputZcomplocLo == 0)
