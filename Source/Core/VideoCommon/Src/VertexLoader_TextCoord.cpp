--- conflicted
+++ resolved
@@ -28,24 +28,20 @@
 #include <tmmintrin.h>
 #endif
 
-<<<<<<< HEAD
 template <int N>
 void LOG_TEX();
-=======
-// warning: mapping buffer should be disabled to use this
-#define LOG_TEX1() // PRIM_LOG("tex: %f, ", ((float*)VertexManager::s_pCurBufferPointer)[0]);
-#define LOG_TEX2() // PRIM_LOG("tex: %f %f, ", ((float*)VertexManager::s_pCurBufferPointer)[0], ((float*)VertexManager::s_pCurBufferPointer)[1]);
->>>>>>> 66d0c1c3
 
 template <>
 __forceinline void LOG_TEX<1>()
 {
+	// warning: mapping buffer should be disabled to use this
 	// PRIM_LOG("tex: %f, ", ((float*)VertexManager::s_pCurBufferPointer)[0]);
 }
 
 template <>
 __forceinline void LOG_TEX<2>()
 {
+	// warning: mapping buffer should be disabled to use this
 	// PRIM_LOG("tex: %f %f, ", ((float*)VertexManager::s_pCurBufferPointer)[0], ((float*)VertexManager::s_pCurBufferPointer)[1]);
 }
 
