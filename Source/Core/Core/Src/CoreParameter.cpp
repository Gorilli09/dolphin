--- conflicted
+++ resolved
@@ -56,14 +56,13 @@
 void SCoreStartupParameter::LoadDefaults()
 {
 	bEnableDebugging = false;
-<<<<<<< HEAD
+	bAutomaticStart = false;
+	bBootToPause = false;
+
 	#ifdef USE_GDBSTUB
 	iGDBPort = -1;
 	#endif
-=======
-	bAutomaticStart = false;
-	bBootToPause = false;
->>>>>>> 41c25d0c
+
 	iCPUCore = 1;
 	bCPUThread = false;
 	bSkipIdle = false;
